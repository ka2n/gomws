--- conflicted
+++ resolved
@@ -6,11 +6,7 @@
 	"strconv"
 )
 
-<<<<<<< HEAD
 // Response is the reponse from the API.
-=======
-// Response response from the mws api operation
->>>>>>> 342f67d5
 type Response struct {
 	Body          []byte
 	Error         error
